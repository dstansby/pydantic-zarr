# Usage

## Reading and writing a zarr hieararchy

### Reading

The `GroupSpec` and `ArraySpec` classes represent Zarr groups and arrays, respectively. To create an instance of a `GroupSpec` or `ArraySpec` from an existing Zarr group or array, pass the Zarr group / array to the `.from_zarr` method defined on the `GroupSpec` / `ArraySpec` classes. This will result in a `pydantic-zarr` model of the Zarr object.

Note that `GroupSpec.from_zarr(zarr_group)` will traverse the entire hierarchy under `zarr_group`. Future versions of this library may introduce a limit on the depth of this traversal: see [#2](https://github.com/d-v-b/pydantic-zarr/issues/2).

Note that `from_zarr` will *not* read the data inside an array.

### Writing

To write a hierarchy to some zarr-compatible storage backend, `GroupSpec` and `ArraySpec` have `to_zarr` methods that take a Zarr store and a path and return a Zarr array or group created in the store at the given path.

Note that `to_zarr` will *not* write any array data. You have to do this separately.

```python
from zarr import group
from zarr.creation import create
from zarr.storage import MemoryStore
from pydantic_zarr.v2 import GroupSpec

# create an in-memory Zarr group + array with attributes
grp = group(path='foo')
grp.attrs.put({'group_metadata': 10})
arr = create(path='foo/bar', store=grp.store, shape=(10,), compressor=None)
arr.attrs.put({'array_metadata': True})

spec = GroupSpec.from_zarr(grp)
print(spec.model_dump())
"""
{
    'zarr_version': 2,
    'attributes': {'group_metadata': 10},
    'members': {
        'bar': {
            'zarr_version': 2,
            'attributes': {'array_metadata': True},
            'shape': (10,),
            'chunks': (10,),
            'dtype': '<f8',
            'fill_value': 0.0,
            'order': 'C',
            'filters': None,
            'dimension_separator': '.',
            'compressor': None,
        }
    },
}
"""

<<<<<<< HEAD
# convert the spec to a dict so we can modify it
spec_dict2 = spec.model_dump()

# change the group metadata
spec_dict2['attributes'] = {'a': 100, 'b': 'metadata'}

# change the properties of an array member
spec_dict2['members']['bar']['shape'] = (100,)
=======
# modify the spec to define a new Zarr hierarchy
spec2 = spec.copy()
spec2.attributes = {'a': 100, 'b': 'metadata'}

spec2.members['bar'].shape = (100,)
>>>>>>> 17b02546

# serialize the spec to the store
group2 = GroupSpec(**spec_dict2).to_zarr(grp.store, path='foo2')

print(group2)
#> <zarr.hierarchy.Group '/foo2'>

print(dict(group2.attrs))
#> {'a': 100, 'b': 'metadata'}

print(group2['bar'])
#> <zarr.core.Array '/foo2/bar' (100,) float64>

print(dict(group2['bar'].attrs))
#> {'array_metadata': True}
```

### Creating from an array

The `ArraySpec` class has a `from_array` static method that takes a numpy-array-like object and returns an `ArraySpec` with `shape` and `dtype` fields matching those of the array-like object.

```python
from pydantic_zarr.v2 import ArraySpec
import numpy as np

print(ArraySpec.from_array(np.arange(10)).model_dump())
"""
{
    'zarr_version': 2,
    'attributes': {},
    'shape': (10,),
    'chunks': (10,),
    'dtype': '<i8',
    'fill_value': 0,
    'order': 'C',
    'filters': None,
    'dimension_separator': '/',
    'compressor': None,
}
"""
```

## Using generic types

The following examples demonstrate how to specialize `GroupSpec` and `ArraySpec` with type parameters. By specializing `GroupSpec` or `ArraySpec` in this way, python type checkers and Pydantic can type-check elements of a Zarr hierarchy.

```python
<<<<<<< HEAD
import sys

=======
>>>>>>> 17b02546
from pydantic_zarr.v2 import GroupSpec, ArraySpec, TItem, TAttr
from pydantic import ValidationError
from typing import Any

if sys.version_info < (3, 12):
    from typing_extensions import TypedDict
else:
    from typing import TypedDict

# a Pydantic BaseModel would also work here
class Groupattributes(TypedDict):
    a: int
    b: int

# a Zarr group with attributes consistent with Groupattributes
SpecificattributesGroup = GroupSpec[Groupattributes, TItem]

try:
<<<<<<< HEAD
    SpecificAttrsGroup(attributes={'a' : 10, 'b': 'foo'})
except ValidationError as exc:
    print(exc)
    """
    1 validation error for GroupSpec[GroupAttrs, ~TItem]
    attributes.b
      Input should be a valid integer, unable to parse string as an integer [type=int_parsing, input_value='foo', input_type=str]
        For further information visit https://errors.pydantic.dev/2.1.2/v/int_parsing
    """

# this passes validation
print(SpecificAttrsGroup(attributes={'a': 100, 'b': 100}))
=======
    SpecificattributesGroup(attributes={'a' : 10, 'b': 'foo'})
except ValidationError as exc:
    print(exc)
    """
    1 validation error for GroupSpec[Groupattributes, TItem]
    attributes -> b
      value is not a valid integer (type=type_error.integer)
    """

# this passes validation
print(SpecificattributesGroup(attributes={'a': 100, 'b': 100}))
>>>>>>> 17b02546
#> zarr_version=2 attributes={'a': 100, 'b': 100} members={}

# a Zarr group that only contains arrays -- no subgroups!
# we re-use the Tattributes type variable defined in pydantic_zarr.core
ArraysOnlyGroup = GroupSpec[TAttr, ArraySpec]

try:
    ArraysOnlyGroup(attributes={}, members={'foo': GroupSpec(attributes={})})
except ValidationError as exc:
    print(exc)
    """
<<<<<<< HEAD
    1 validation error for GroupSpec[~TAttr, ArraySpec]
    members.foo
      Input should be a valid dictionary or instance of ArraySpec [type=model_type, input_value=GroupSpec(zarr_version=2,...tributes={}, members={}), input_type=GroupSpec]
        For further information visit https://errors.pydantic.dev/2.1.2/v/model_type
    """

# this passes validation
items = {'foo': ArraySpec(attributes={},
                          shape=(1,),
                          dtype='uint8',
                          chunks=(1,),
                          compressor=None)}
print(ArraysOnlyGroup(attributes={}, members=items).model_dump())
=======
    4 validation errors for GroupSpec[TAttr, ArraySpec]
    members -> foo -> shape
      field required (type=value_error.missing)
    members -> foo -> chunks
      field required (type=value_error.missing)
    members -> foo -> dtype
      field required (type=value_error.missing)
    members -> foo -> members
      extra fields not permitted (type=value_error.extra)
    """

# this passes validation
members = {'foo': ArraySpec(attributes={}, 
                            shape=(1,), 
                            dtype='uint8', 
                            chunks=(1,), 
                            compressor=None)}
print(ArraysOnlyGroup(attributes={}, members=members).dict())
>>>>>>> 17b02546
"""
{
    'zarr_version': 2,
    'attributes': {},
    'members': {
        'foo': {
            'zarr_version': 2,
            'attributes': {},
            'shape': (1,),
            'chunks': (1,),
            'dtype': '|u1',
            'fill_value': 0,
            'order': 'C',
            'filters': None,
            'dimension_separator': '/',
            'compressor': None,
        }
    },
}
"""
```<|MERGE_RESOLUTION|>--- conflicted
+++ resolved
@@ -51,7 +51,6 @@
 }
 """
 
-<<<<<<< HEAD
 # convert the spec to a dict so we can modify it
 spec_dict2 = spec.model_dump()
 
@@ -60,13 +59,6 @@
 
 # change the properties of an array member
 spec_dict2['members']['bar']['shape'] = (100,)
-=======
-# modify the spec to define a new Zarr hierarchy
-spec2 = spec.copy()
-spec2.attributes = {'a': 100, 'b': 'metadata'}
-
-spec2.members['bar'].shape = (100,)
->>>>>>> 17b02546
 
 # serialize the spec to the store
 group2 = GroupSpec(**spec_dict2).to_zarr(grp.store, path='foo2')
@@ -114,11 +106,6 @@
 The following examples demonstrate how to specialize `GroupSpec` and `ArraySpec` with type parameters. By specializing `GroupSpec` or `ArraySpec` in this way, python type checkers and Pydantic can type-check elements of a Zarr hierarchy.
 
 ```python
-<<<<<<< HEAD
-import sys
-
-=======
->>>>>>> 17b02546
 from pydantic_zarr.v2 import GroupSpec, ArraySpec, TItem, TAttr
 from pydantic import ValidationError
 from typing import Any
@@ -137,7 +124,6 @@
 SpecificattributesGroup = GroupSpec[Groupattributes, TItem]
 
 try:
-<<<<<<< HEAD
     SpecificAttrsGroup(attributes={'a' : 10, 'b': 'foo'})
 except ValidationError as exc:
     print(exc)
@@ -150,19 +136,6 @@
 
 # this passes validation
 print(SpecificAttrsGroup(attributes={'a': 100, 'b': 100}))
-=======
-    SpecificattributesGroup(attributes={'a' : 10, 'b': 'foo'})
-except ValidationError as exc:
-    print(exc)
-    """
-    1 validation error for GroupSpec[Groupattributes, TItem]
-    attributes -> b
-      value is not a valid integer (type=type_error.integer)
-    """
-
-# this passes validation
-print(SpecificattributesGroup(attributes={'a': 100, 'b': 100}))
->>>>>>> 17b02546
 #> zarr_version=2 attributes={'a': 100, 'b': 100} members={}
 
 # a Zarr group that only contains arrays -- no subgroups!
@@ -174,7 +147,6 @@
 except ValidationError as exc:
     print(exc)
     """
-<<<<<<< HEAD
     1 validation error for GroupSpec[~TAttr, ArraySpec]
     members.foo
       Input should be a valid dictionary or instance of ArraySpec [type=model_type, input_value=GroupSpec(zarr_version=2,...tributes={}, members={}), input_type=GroupSpec]
@@ -188,26 +160,6 @@
                           chunks=(1,),
                           compressor=None)}
 print(ArraysOnlyGroup(attributes={}, members=items).model_dump())
-=======
-    4 validation errors for GroupSpec[TAttr, ArraySpec]
-    members -> foo -> shape
-      field required (type=value_error.missing)
-    members -> foo -> chunks
-      field required (type=value_error.missing)
-    members -> foo -> dtype
-      field required (type=value_error.missing)
-    members -> foo -> members
-      extra fields not permitted (type=value_error.extra)
-    """
-
-# this passes validation
-members = {'foo': ArraySpec(attributes={}, 
-                            shape=(1,), 
-                            dtype='uint8', 
-                            chunks=(1,), 
-                            compressor=None)}
-print(ArraysOnlyGroup(attributes={}, members=members).dict())
->>>>>>> 17b02546
 """
 {
     'zarr_version': 2,
