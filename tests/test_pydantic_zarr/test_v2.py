"""
Testts for pydantic_zarr.v2.
"""

from __future__ import annotations

from typing import TYPE_CHECKING, Any

import pytest
import zarr
import zarr.storage
from pydantic import ValidationError
from zarr.errors import ContainsArrayError, ContainsGroupError

if TYPE_CHECKING:
    from typing import Literal

import sys
from dataclasses import dataclass
from typing import TYPE_CHECKING, Literal

if TYPE_CHECKING:
    from numcodecs.abc import Codec

import numcodecs
import numpy as np
import numpy.typing as npt
import zarr
from numcodecs import GZip

from pydantic_zarr.v2 import (
    ArraySpec,
    GroupSpec,
    auto_attributes,
    auto_chunks,
    auto_compresser,
    auto_dimension_separator,
    auto_fill_value,
    auto_filters,
    auto_order,
    from_flat,
    from_zarr,
    to_flat,
    to_zarr,
)

if sys.version_info < (3, 12):
    from typing_extensions import TypedDict
else:
    from typing import TypedDict

ArrayMemoryOrder = Literal["C", "F"]
DimensionSeparator = Literal[".", "/"]


# TODO: also test "F"; see https://github.com/zarr-developers/zarr-python/issues/2950
@pytest.fixture(params=("C"), ids=["C"])
def memory_order(request: pytest.FixtureRequest) -> ArrayMemoryOrder:
    """
    Fixture that returns either "C" or "F"
    """
    if request.param == "C":
        return "C"
    elif request.param == "F":
        return "F"
    msg = f"Invalid array memory order requested. Got {request.param}, expected one of (C, F)."
    raise ValueError(msg)


@pytest.fixture(params=("/", "."), ids=["/", "."])
def dimension_separator(request: pytest.FixtureRequest) -> DimensionSeparator:
    """
    Fixture that returns either "." or "/"
    """
    if request.param == ".":
        return "."
    elif request.param == "/":
        return "/"
    msg = f"Invalid dimension separator requested. Got {request.param}, expected one of (., /)."
    raise ValueError(msg)


@pytest.mark.parametrize("chunks", [(1,), (1, 2), ((1, 2, 3))])
@pytest.mark.parametrize("dtype", ["bool", "uint8", "float64"])
@pytest.mark.parametrize("compressor", [None, numcodecs.LZMA(), numcodecs.GZip()])
@pytest.mark.parametrize(
    "filters", [(None,), ("delta",), ("scale_offset",), ("delta", "scale_offset")]
)
def test_array_spec(
    chunks: tuple[int, ...],
    memory_order: ArrayMemoryOrder,
    dtype: str,
    dimension_separator: DimensionSeparator,
    compressor: Codec | None,
    filters: tuple[str, ...] | None,
) -> None:
    store = zarr.storage.MemoryStore()
    _filters: list[Codec] | None
    if filters is not None:
        _filters = []
        for filter in filters:
            if filter == "delta":
                _filters.append(numcodecs.Delta(dtype))
            if filter == "scale_offset":
                _filters.append(numcodecs.FixedScaleOffset(0, 1.0, dtype=dtype))
    else:
        _filters = filters

    array = zarr.create(
        (100,) * len(chunks),
        path="foo",
        store=store,
        chunks=chunks,
        dtype=dtype,
        order=memory_order,
        dimension_separator=dimension_separator,
        compressor=compressor,
        filters=_filters,
        zarr_format=2,
    )
    attributes = {"foo": [100, 200, 300], "bar": "hello"}
    array.attrs.put(attributes)
    spec = ArraySpec.from_zarr(array)

<<<<<<< HEAD
    assert spec.zarr_version == array.metadata.zarr_format
=======
    assert spec.zarr_format == array._version
>>>>>>> 3bf65723
    assert spec.dtype == array.dtype
    assert spec.attributes == array.attrs
    assert spec.chunks == array.chunks

    assert spec.dimension_separator == array.metadata.dimension_separator
    assert spec.shape == array.shape
    assert spec.fill_value == array.fill_value
    # this is a sign that nullability is being misused in zarr-python
    # the correct approach would be to use an empty list to express "no filters".
    if len(array.filters):
        assert spec.filters == [f.get_config() for f in array.filters]
    else:
        assert spec.filters is None

    if len(array.compressors):
        assert spec.compressor == array.compressors[0].get_config()
    else:
        assert spec.compressor is None

    assert spec.order == array.order

    array2 = spec.to_zarr(store, "foo2")

<<<<<<< HEAD
    assert spec.zarr_version == array2.metadata.zarr_format
=======
    assert spec.zarr_format == array2._version
>>>>>>> 3bf65723
    assert spec.dtype == array2.dtype
    assert spec.attributes == array2.attrs
    assert spec.chunks == array2.chunks

    if len(array2.compressors):
        assert spec.compressor == array2.compressors[0].get_config()
    else:
        assert spec.compressor is None

    if len(array2.filters):
        assert spec.filters == [f.get_config() for f in array2.filters]
    else:
        assert spec.filters is None

    assert spec.dimension_separator == array2.metadata.dimension_separator
    assert spec.shape == array2.shape
    assert spec.fill_value == array2.fill_value

    # test serialization
    store = zarr.storage.MemoryStore()
    stored = spec.to_zarr(store, path="foo")
    assert ArraySpec.from_zarr(stored) == spec

    # test that to_zarr is idempotent
    assert spec.to_zarr(store, path="foo") == stored

    # test that to_zarr raises if the extant array is different
    spec_2 = spec.model_copy(update={"attributes": {"baz": 10}})
    with pytest.raises(ContainsArrayError):
        spec_2.to_zarr(store, path="foo")

    # test that we can overwrite the dissimilar array
    stored_2 = spec_2.to_zarr(store, path="foo", overwrite=True)
    assert ArraySpec.from_zarr(stored_2) == spec_2

    # test that mode and write_empty_chunks get passed through
    assert spec_2.to_zarr(store, path="foo", mode="a").read_only is False
    # TODO: uncomment line below when https://github.com/zarr-developers/zarr-python/issues/2949 is fixed
    # assert spec_2.to_zarr(store, path="foo", mode="r").read_only is True
    # TODO: work out if there's a way to get the status of "write_empty_chunks" from an array
    """
    assert (
        spec_2.to_zarr(store, path="foo", config={"write_empty_chunks": False})._write_empty_chunks
        is False
    )
    assert (
        spec_2.to_zarr(store, path="foo", config={"write_empty_chunks": True})._write_empty_chunks
        is True
    )
    """


@dataclass
class FakeArray:
    shape: tuple[int, ...]
    dtype: np.dtype[Any]


@dataclass
class WithAttrs:
    attrs: dict[str, Any]


@dataclass
class WithChunksize:
    chunksize: tuple[int, ...]


@dataclass
class FakeDaskArray(FakeArray, WithChunksize): ...


@dataclass
class FakeXarray(FakeDaskArray, WithAttrs): ...


@pytest.mark.parametrize(
    "array",
    [
        np.zeros((100), dtype="uint8"),
        FakeArray(shape=(11,), dtype=np.dtype("float64")),
        FakeDaskArray(shape=(22,), dtype=np.dtype("uint8"), chunksize=(11,)),
        FakeXarray(shape=(22,), dtype=np.dtype("uint8"), chunksize=(11,), attrs={"foo": "bar"}),
    ],
)
@pytest.mark.parametrize("chunks", ["omit", "auto", (10,)])
@pytest.mark.parametrize("attributes", ["omit", "auto", {"foo": 10}])
@pytest.mark.parametrize("fill_value", ["omit", "auto", 15])
@pytest.mark.parametrize("order", ["omit", "auto", "F"])
@pytest.mark.parametrize("filters", ["omit", "auto", []])
@pytest.mark.parametrize("dimension_separator", ["omit", "auto", "."])
@pytest.mark.parametrize("compressor", ["omit", "auto", GZip().get_config()])
def test_array_spec_from_array(
    *,
    array: npt.NDArray[Any],
    chunks: str | tuple[int, ...],
    attributes: str | dict[str, object],
    fill_value: object,
    order: str,
    filters: str | list[Codec],
    dimension_separator: str,
    compressor: str | dict[str, object],
) -> None:
    auto_options = ("omit", "auto")
    kwargs_out: dict[str, object] = {}

    kwargs_out["chunks"] = chunks
    kwargs_out["attributes"] = attributes
    kwargs_out["fill_value"] = fill_value
    kwargs_out["order"] = order
    kwargs_out["filters"] = filters
    kwargs_out["dimension_separator"] = dimension_separator
    kwargs_out["compressor"] = compressor

    # remove all the keyword arguments that should be defaulted
    kwargs_out = dict(filter(lambda kvp: kvp[1] != "omit", kwargs_out.items()))

    spec = ArraySpec.from_array(array, **kwargs_out)
    # arrayspec should round-trip from_array with no arguments
    assert spec.from_array(spec) == spec

    assert spec.dtype == array.dtype.str
    assert np.dtype(spec.dtype) == array.dtype

    assert spec.shape == array.shape

    if chunks in auto_options:
        assert spec.chunks == auto_chunks(array)
    else:
        assert spec.chunks == chunks

    if attributes in auto_options:
        assert spec.attributes == auto_attributes(array)
    else:
        assert spec.attributes == attributes

    if fill_value in auto_options:
        assert spec.fill_value == auto_fill_value(array)
    else:
        assert spec.fill_value == fill_value

    if order in auto_options:
        assert spec.order == auto_order(array)
    else:
        assert spec.order == order

    if filters in auto_options:
        assert spec.filters == auto_filters(array)
    else:
        assert spec.filters is None

    if dimension_separator in auto_options:
        assert spec.dimension_separator == auto_dimension_separator(array)
    else:
        assert spec.dimension_separator == dimension_separator

    if compressor in auto_options:
        assert spec.compressor == auto_compresser(array)
    else:
        assert spec.compressor == compressor


@pytest.mark.parametrize("chunks", [(1,), (1, 2), ((1, 2, 3))])
@pytest.mark.parametrize("dtype", ["bool", "uint8", np.dtype("uint8"), "float64"])
@pytest.mark.parametrize("dimension_separator", [".", "/"])
@pytest.mark.parametrize("compressor", [numcodecs.LZMA().get_config(), numcodecs.GZip()])
@pytest.mark.parametrize("filters", [(), ("delta",), ("scale_offset",), ("delta", "scale_offset")])
def test_serialize_deserialize_groupspec(
    chunks: tuple[int, ...],
    memory_order: ArrayMemoryOrder,
    dtype: str,
    dimension_separator: Literal[".", "/"],
    compressor: Any,
    filters: tuple[str, ...] | None,
) -> None:
    _filters: list[Codec] | None
    if filters is not None:
        _filters = []
        for filter in filters:
            if filter == "delta":
                _filters.append(numcodecs.Delta(dtype))
            if filter == "scale_offset":
                _filters.append(numcodecs.FixedScaleOffset(0, 1.0, dtype=dtype))
    else:
        _filters = filters

    class RootAttrs(TypedDict):
        foo: int
        bar: list[int]

    class SubGroupAttrs(TypedDict):
        a: str
        b: float

    SubGroup = GroupSpec[SubGroupAttrs, Any]

    class ArrayAttrs(TypedDict):
        scale: list[float]

    store = zarr.storage.MemoryStore()

    spec = GroupSpec[RootAttrs, ArraySpec | SubGroup](
        attributes=RootAttrs(foo=10, bar=[0, 1, 2]),
        members={
            "s0": ArraySpec[ArrayAttrs](
                shape=(10,) * len(chunks),
                chunks=chunks,
                dtype=dtype,
                filters=_filters,
                compressor=compressor,
                order=memory_order,
                dimension_separator=dimension_separator,
                attributes=ArrayAttrs(scale=[1.0]),
            ),
            "s1": ArraySpec[ArrayAttrs](
                shape=(5,) * len(chunks),
                chunks=chunks,
                dtype=dtype,
                filters=_filters,
                compressor=compressor,
                order=memory_order,
                dimension_separator=dimension_separator,
                attributes=ArrayAttrs(scale=[2.0]),
            ),
            "subgroup": SubGroup(attributes=SubGroupAttrs(a="foo", b=1.0)),
        },
    )
    # check that the model round-trips dict representation
    assert spec == GroupSpec(**spec.model_dump())

    # materialize a zarr group, based on the spec
    group = to_zarr(spec, store, "/group_a")

    # parse the spec from that group
    observed = from_zarr(group)
    assert observed == spec

    # assert that we get the same group twice
    assert to_zarr(spec, store, "/group_a", overwrite=True) == group

    # check that we can't call to_zarr targeting the original group with a different spec
    spec_2 = spec.model_copy(update={"attributes": RootAttrs(foo=99, bar=[0, 1, 2])})
    with pytest.raises(ContainsGroupError):
        _ = to_zarr(spec_2, store, "/group_a")

    # check that we can't call to_zarr with the original spec if the group has changed
    group.attrs["foo"] = 100
    with pytest.raises(ContainsGroupError):
        _ = to_zarr(spec, store, "/group_a")
    group.attrs["foo"] = 10

    # materialize again with overwrite
    group2 = to_zarr(spec, store, "/group_a", overwrite=True)
    assert group2 == group

    # again with class methods
    group3 = spec.to_zarr(store, "/group_b")
    observed = spec.from_zarr(group3)
    assert observed == spec


@pytest.mark.parametrize("base", range(1, 5))
def test_shape_chunks(base: int) -> None:
    """
    Test that the length of the chunks and the shape match
    """
    with pytest.raises(ValidationError):
        ArraySpec(shape=(1,) * base, chunks=(1,) * (base + 1), dtype="uint8", attributes={})
    with pytest.raises(ValidationError):
        ArraySpec(shape=(1,) * (base + 1), chunks=(1,) * base, dtype="uint8", attributes={})


def test_validation() -> None:
    """
    Test that specialized GroupSpec and ArraySpec instances cannot be serialized from
    the wrong inputs without a ValidationError.
    """

    class GroupAttrsA(TypedDict):
        group_a: bool

    class GroupAttrsB(TypedDict):
        group_b: bool

    class ArrayAttrsA(TypedDict):
        array_a: bool

    class ArrayAttrsB(TypedDict):
        array_b: bool

    ArrayA = ArraySpec[ArrayAttrsA]
    ArrayB = ArraySpec[ArrayAttrsB]
    GroupA = GroupSpec[GroupAttrsA, ArrayA]
    GroupB = GroupSpec[GroupAttrsB, ArrayB]

    store = zarr.storage.MemoryStore

    specA = GroupA(
        attributes=GroupAttrsA(group_a=True),
        members={
            "a": ArrayA(
                attributes=ArrayAttrsA(array_a=True),
                shape=(100,),
                dtype="uint8",
                chunks=(10,),
            )
        },
    )

    specB = GroupB(
        attributes=GroupAttrsB(group_b=True),
        members={
            "a": ArrayB(
                attributes=ArrayAttrsB(array_b=True),
                shape=(100,),
                dtype="uint8",
                chunks=(10,),
            )
        },
    )

    # check that we cannot create a specialized GroupSpec with the wrong attributes
    with pytest.raises(ValidationError):
        GroupB(
            attributes=GroupAttrsA(group_a=True),
            members={},
        )

    store = zarr.storage.MemoryStore()
    groupAMat = specA.to_zarr(store, path="group_a")
    groupBMat = specB.to_zarr(store, path="group_b")

    GroupA.from_zarr(groupAMat)
    GroupB.from_zarr(groupBMat)

    ArrayA.from_zarr(groupAMat["a"])
    ArrayB.from_zarr(groupBMat["a"])

    with pytest.raises(ValidationError):
        ArrayA.from_zarr(groupBMat["a"])

    with pytest.raises(ValidationError):
        ArrayB.from_zarr(groupAMat["a"])

    with pytest.raises(ValidationError):
        GroupB.from_zarr(groupAMat)

    with pytest.raises(ValidationError):
        GroupA.from_zarr(groupBMat)


@pytest.mark.parametrize("shape", [(1,), (2, 2), (3, 4, 5)])
@pytest.mark.parametrize("dtype", [None, "uint8", "float32"])
def test_from_array(shape: tuple[int, ...], dtype: str | None) -> None:
    template = np.zeros(shape=shape, dtype=dtype)
    spec = ArraySpec.from_array(template)

    assert spec.shape == template.shape
    assert np.dtype(spec.dtype) == np.dtype(template.dtype)
    assert spec.chunks == template.shape
    assert spec.attributes == {}

    chunks = template.ndim * (1,)
    attrs = {"foo": 100}
    spec2 = ArraySpec.from_array(template, chunks=chunks, attributes=attrs)
    assert spec2.chunks == chunks
    assert spec2.attributes == attrs


@pytest.mark.parametrize("data", ["/", "a/b/c"])
def test_member_name(data: str) -> None:
    with pytest.raises(ValidationError, match='Strings containing "/" are invalid.'):
        GroupSpec(attributes={}, members={data: GroupSpec(attributes={}, members={})})


@pytest.mark.parametrize(
    ("data", "expected"),
    [
        (
            ArraySpec.from_array(np.arange(10)),
            {"": ArraySpec.from_array(np.arange(10))},
        ),
        (
            GroupSpec(
                attributes={"foo": 10},
                members={"a": ArraySpec.from_array(np.arange(5), attributes={"foo": 100})},
            ),
            {
                "": GroupSpec(attributes={"foo": 10}, members=None),
                "/a": ArraySpec.from_array(np.arange(5), attributes={"foo": 100}),
            },
        ),
        (
            GroupSpec(
                attributes={},
                members={
                    "a": GroupSpec(
                        attributes={"foo": 10},
                        members={"a": ArraySpec.from_array(np.arange(5), attributes={"foo": 100})},
                    ),
                    "b": ArraySpec.from_array(np.arange(2), attributes={"foo": 3}),
                },
            ),
            {
                "": GroupSpec(attributes={}, members=None),
                "/a": GroupSpec(attributes={"foo": 10}, members=None),
                "/a/a": ArraySpec.from_array(np.arange(5), attributes={"foo": 100}),
                "/b": ArraySpec.from_array(np.arange(2), attributes={"foo": 3}),
            },
        ),
    ],
)
def test_flatten_unflatten(
    data: ArraySpec | GroupSpec, expected: dict[str, ArraySpec | GroupSpec]
) -> None:
    flattened = to_flat(data)
    assert flattened == expected
    assert from_flat(flattened) == data


# todo: parametrize
def test_array_like() -> None:
    a = ArraySpec.from_array(np.arange(10))
    assert a.like(a)

    b = a.model_copy(update={"dtype": "uint8"})
    assert not a.like(b)
    assert a.like(b, exclude={"dtype"})
    assert a.like(b, include={"shape"})

    c = a.model_copy(update={"shape": (100, 100)})
    assert not a.like(c)
    assert a.like(c, exclude={"shape"})
    assert a.like(c, include={"dtype"})


def test_array_like_with_zarr() -> None:
    arr = ArraySpec(shape=(1,), dtype="uint8", chunks=(1,))
    store = zarr.storage.MemoryStore()
    arr_stored = arr.to_zarr(store, path="arr")
    print(arr)
    print(ArraySpec.from_zarr(arr_stored))
    assert arr.like(arr_stored)


# todo: parametrize
def test_group_like() -> None:
    tree = {
        "": GroupSpec(attributes={"path": ""}, members=None),
        "/a": GroupSpec(attributes={"path": "/a"}, members=None),
        "/b": ArraySpec.from_array(np.arange(10), attributes={"path": "/b"}),
        "/a/b": ArraySpec.from_array(np.arange(10), attributes={"path": "/a/b"}),
    }
    group = GroupSpec.from_flat(tree)
    assert group.like(group)
    assert not group.like(group.model_copy(update={"attributes": None}))
    assert group.like(group.model_copy(update={"attributes": None}), exclude={"attributes"})
    assert group.like(group.model_copy(update={"attributes": None}), include={"members"})


# todo: parametrize
def test_from_zarr_depth() -> None:
    tree = {
        "": GroupSpec(members=None, attributes={"level": 0, "type": "group"}),
        "/1": GroupSpec(members=None, attributes={"level": 1, "type": "group"}),
        "/1/2": GroupSpec(members=None, attributes={"level": 2, "type": "group"}),
        "/1/2/1": GroupSpec(members=None, attributes={"level": 3, "type": "group"}),
        "/1/2/2": ArraySpec.from_array(np.arange(20), attributes={"level": 3, "type": "array"}),
    }

    store = zarr.storage.MemoryStore()
    group_out = GroupSpec.from_flat(tree).to_zarr(store, path="test")
    group_in_0 = GroupSpec.from_zarr(group_out, depth=0)
    assert group_in_0 == tree[""]

    group_in_1 = GroupSpec.from_zarr(group_out, depth=1)
    assert group_in_1.attributes == tree[""].attributes
    assert group_in_1.members is not None
    assert group_in_1.members["1"] == tree["/1"]

    group_in_2 = GroupSpec.from_zarr(group_out, depth=2)
    assert group_in_2.members is not None
    assert group_in_2.members["1"].members["2"] == tree["/1/2"]
    assert group_in_2.attributes == tree[""].attributes
    assert group_in_2.members["1"].attributes == tree["/1"].attributes

    group_in_3 = GroupSpec.from_zarr(group_out, depth=3)
    assert group_in_3.members is not None
    assert group_in_3.members["1"].members["2"].members["1"] == tree["/1/2/1"]
    assert group_in_3.attributes == tree[""].attributes
    assert group_in_3.members["1"].attributes == tree["/1"].attributes
    assert group_in_3.members["1"].members["2"].attributes == tree["/1/2"].attributes<|MERGE_RESOLUTION|>--- conflicted
+++ resolved
@@ -122,11 +122,7 @@
     array.attrs.put(attributes)
     spec = ArraySpec.from_zarr(array)
 
-<<<<<<< HEAD
-    assert spec.zarr_version == array.metadata.zarr_format
-=======
-    assert spec.zarr_format == array._version
->>>>>>> 3bf65723
+    assert spec.zarr_format == array.metadata.zarr_format
     assert spec.dtype == array.dtype
     assert spec.attributes == array.attrs
     assert spec.chunks == array.chunks
@@ -150,11 +146,7 @@
 
     array2 = spec.to_zarr(store, "foo2")
 
-<<<<<<< HEAD
-    assert spec.zarr_version == array2.metadata.zarr_format
-=======
-    assert spec.zarr_format == array2._version
->>>>>>> 3bf65723
+    assert spec.zarr_format == array2.metadata.zarr_format
     assert spec.dtype == array2.dtype
     assert spec.attributes == array2.attrs
     assert spec.chunks == array2.chunks
